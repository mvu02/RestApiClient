﻿using System.Reflection;
using System.Runtime.CompilerServices;
using System.Runtime.InteropServices;

// General Information about an assembly is controlled through the following 
// set of attributes. Change these attribute values to modify the information
// associated with an assembly.
[assembly: AssemblyTitle("SymphonyOSS.RestApiClient")]
[assembly: AssemblyDescription("Symphony REST API Client Library for .NET")]
[assembly: AssemblyConfiguration("")]
[assembly: AssemblyCompany("Symphony Software Foundation")]
[assembly: AssemblyProduct("SymphonyOSS.RestApiClient")]
[assembly: AssemblyCopyright("Copyright © Symphony Software Foundation 2016")]
[assembly: AssemblyTrademark("")]
[assembly: AssemblyCulture("")]

// Setting ComVisible to false makes the types in this assembly not visible 
// to COM components.  If you need to access a type in this assembly from 
// COM, set the ComVisible attribute to true on that type.
[assembly: ComVisible(false)]

// The following GUID is for the ID of the typelib if this project is exposed to COM
[assembly: Guid("8114bb9e-7e5d-45cd-bbcb-179e117500fa")]

// Version information for an assembly consists of the following four values:
//
//      Major Version
//      Minor Version 
//      Build Number
//      Revision
//
// You can specify all the values or you can default the Build and Revision Numbers 
// by using the '*' as shown below:
// [assembly: AssemblyVersion("1.0.*")]
[assembly: AssemblyVersion("1.0.0.0")]
<<<<<<< HEAD
[assembly: AssemblyFileVersion("0.4.0.2")]
[assembly: AssemblyInformationalVersion("0.4.0")]
=======
[assembly: AssemblyFileVersion("0.4.1.4")]
[assembly: AssemblyInformationalVersion("0.4.1-beta4")]
>>>>>>> 5c2c1270
<|MERGE_RESOLUTION|>--- conflicted
+++ resolved
@@ -2,7 +2,7 @@
 using System.Runtime.CompilerServices;
 using System.Runtime.InteropServices;
 
-// General Information about an assembly is controlled through the following 
+// General Information about an assembly is controlled through the following
 // set of attributes. Change these attribute values to modify the information
 // associated with an assembly.
 [assembly: AssemblyTitle("SymphonyOSS.RestApiClient")]
@@ -14,8 +14,8 @@
 [assembly: AssemblyTrademark("")]
 [assembly: AssemblyCulture("")]
 
-// Setting ComVisible to false makes the types in this assembly not visible 
-// to COM components.  If you need to access a type in this assembly from 
+// Setting ComVisible to false makes the types in this assembly not visible
+// to COM components.  If you need to access a type in this assembly from
 // COM, set the ComVisible attribute to true on that type.
 [assembly: ComVisible(false)]
 
@@ -25,18 +25,13 @@
 // Version information for an assembly consists of the following four values:
 //
 //      Major Version
-//      Minor Version 
+//      Minor Version
 //      Build Number
 //      Revision
 //
-// You can specify all the values or you can default the Build and Revision Numbers 
+// You can specify all the values or you can default the Build and Revision Numbers
 // by using the '*' as shown below:
 // [assembly: AssemblyVersion("1.0.*")]
 [assembly: AssemblyVersion("1.0.0.0")]
-<<<<<<< HEAD
-[assembly: AssemblyFileVersion("0.4.0.2")]
-[assembly: AssemblyInformationalVersion("0.4.0")]
-=======
 [assembly: AssemblyFileVersion("0.4.1.4")]
-[assembly: AssemblyInformationalVersion("0.4.1-beta4")]
->>>>>>> 5c2c1270
+[assembly: AssemblyInformationalVersion("0.4.1-beta4")]